// --------------------------------------------------------------------------------------------------------------------
// <copyright file="SparkplugNodeOptions.cs" company="Hämmer Electronics">
// The project is licensed under the MIT license.
// </copyright>
// <summary>
//   A class that contains the node options.
// </summary>
// --------------------------------------------------------------------------------------------------------------------

namespace SparkplugNet.Core.Node;

/// <inheritdoc cref="SparkplugBaseOptions"/>
/// <summary>
/// A class that contains the node options.
/// </summary>
/// <seealso cref="SparkplugBaseOptions"/>
[Serializable]
public class SparkplugNodeOptions : SparkplugBaseOptions
{
    /// <summary>
    /// The default groug identifier.
    /// </summary>
    public const string DefaultGroupIdentifier = "";

    /// <summary>
    /// The default edge node identifier.
    /// </summary>
    public const string DefaultEdgeNodeIdentifier = "";

    /// <summary>
    /// The default option to add session numbers to data messages.
    /// </summary>
    public const bool DefaultAddSessionNumberToDataMessages = true;

    /// <summary>
    /// The default option to publish known device metrics on reconnect.
    /// </summary>
    public const bool DefaultPublishKnownDeviceMetricsOnReconnect = true;

    /// <inheritdoc cref="SparkplugBaseOptions"/>
    /// <summary>
    /// Initializes a new instance of the <see cref="SparkplugNodeOptions"/> class.
    /// </summary>
    /// <seealso cref="SparkplugBaseOptions"/>
    public SparkplugNodeOptions() : this(brokerAddress: DefaultBroker)
    {
    }

    /// <inheritdoc cref="SparkplugBaseOptions"/>
    /// <summary>
    /// Initializes a new instance of the <see cref="SparkplugNodeOptions"/> class.
    /// </summary>
    /// <param name="brokerAddress">The broker address.</param>
    /// <param name="port">The port.</param>
    /// <param name="clientId">The client identifier.</param>
    /// <param name="userName">The name of the user.</param>
    /// <param name="password">The password.</param>
    /// <param name="useTls">A value indicating whether TLS is used or not.</param>
    /// <param name="scadaHostIdentifier">The SCADA host identifier.</param>
    /// <param name="groupIdentifier">The group identifier.</param>
    /// <param name="edgeNodeIdentifier">The edge node identifier.</param>
    /// <param name="getTlsParameters">The delegate to provide TLS parameters.</param>
    /// <param name="webSocketParameters">The web socket parameters.</param>
    /// <param name="proxyOptions">The proxy options.</param>
    /// <seealso cref="SparkplugBaseOptions"/>
    public SparkplugNodeOptions(
        string brokerAddress = DefaultBroker,
        int port = DefaultPort,
        string clientId = DefaultClientId,
        string userName = DefaultUserName,
        string password = DefaultPassword,
        bool useTls = DefaultUseTls,
        string scadaHostIdentifier = DefaultScadaHostIdentifier,
        string groupIdentifier = DefaultGroupIdentifier,
<<<<<<< HEAD
        string edgeNodeIdentifier = DefaultNodeIdentifier,
        GetTlsParametersDelegate? getTlsParameters = null,
=======
        string edgeNodeIdentifier = DefaultEdgeNodeIdentifier,
        MqttClientOptionsBuilderTlsParameters? tlsParameters = null,
>>>>>>> 05b1c811
        MqttClientOptionsBuilderWebSocketParameters? webSocketParameters = null,
        MqttClientWebSocketProxyOptions? proxyOptions = null)
        : this(brokerAddress, port, clientId, userName, password, useTls, scadaHostIdentifier,
              reconnectInterval: TimeSpan.FromSeconds(30),
              groupIdentifier: groupIdentifier,
              edgeNodeIdentifier: edgeNodeIdentifier,
              getTlsParameters: getTlsParameters,
              webSocketParameters: webSocketParameters,
              proxyOptions: proxyOptions)
    {
    }

    /// <inheritdoc cref="SparkplugBaseOptions"/>
    /// <summary>
    /// Initializes a new instance of the <see cref="SparkplugNodeOptions"/> class.
    /// </summary>
    /// <param name="brokerAddress">The broker address.</param>
    /// <param name="port">The port.</param>
    /// <param name="clientId">The client identifier.</param>
    /// <param name="userName">The name of the user.</param>
    /// <param name="password">The password.</param>
    /// <param name="useTls">A value indicating whether TLS is used or not.</param>
    /// <param name="scadaHostIdentifier">The SCADA host identifier.</param>
    /// <param name="groupIdentifier">The group identifier.</param>
    /// <param name="edgeNodeIdentifier">The edge node identifier.</param>
    /// <param name="reconnectInterval">The reconnect interval.</param>
    /// <param name="webSocketParameters">The web socket parameters.</param>
    /// <param name="proxyOptions">The proxy options.</param>
    /// <param name="cancellationToken">The cancellation token.</param>
    /// <seealso cref="SparkplugBaseOptions"/>
    public SparkplugNodeOptions(
       string brokerAddress,
       int port,
       string clientId,
       string userName,
       string password,
       bool useTls,
       string scadaHostIdentifier,
       string groupIdentifier,
       string edgeNodeIdentifier,
       TimeSpan reconnectInterval,
       MqttClientOptionsBuilderWebSocketParameters? webSocketParameters = null,
       MqttClientWebSocketProxyOptions? proxyOptions = null,
       SystemCancellationToken? cancellationToken = null)
       : this(brokerAddress, port, clientId, userName, password, useTls, scadaHostIdentifier,
             reconnectInterval: reconnectInterval,
             groupIdentifier: groupIdentifier,
             edgeNodeIdentifier: edgeNodeIdentifier,
             getTlsParameters: null,
             webSocketParameters: webSocketParameters,
             proxyOptions: proxyOptions,
             cancellationToken: cancellationToken)
    {
    }

    /// <inheritdoc cref="SparkplugBaseOptions"/>
    /// <summary>
    /// Initializes a new instance of the <see cref="SparkplugNodeOptions"/> class.
    /// </summary>
    /// <param name="brokerAddress">The broker address.</param>
    /// <param name="port">The port.</param>
    /// <param name="clientId">The client identifier.</param>
    /// <param name="userName">The name of the user.</param>
    /// <param name="password">The password.</param>
    /// <param name="useTls">A value indicating whether TLS is used or not.</param>
    /// <param name="scadaHostIdentifier">The SCADA host identifier.</param>
    /// <param name="groupIdentifier">The group identifier.</param>
    /// <param name="edgeNodeIdentifier">The edge node identifier.</param>
    /// <param name="reconnectInterval">The reconnect interval.</param>
    /// <param name="getTlsParameters">The delegate to provide TLS parameters.</param>
    /// <param name="webSocketParameters">The web socket parameters.</param>
    /// <param name="proxyOptions">The proxy options.</param>
    /// <param name="cancellationToken">The cancellation token.</param>
    /// <seealso cref="SparkplugBaseOptions"/>
    public SparkplugNodeOptions(
        string brokerAddress,
        int port,
        string clientId,
        string userName,
        string password,
        bool useTls,
        string scadaHostIdentifier,
        string groupIdentifier,
        string edgeNodeIdentifier,
        TimeSpan reconnectInterval,
        GetTlsParametersDelegate? getTlsParameters = null,
        MqttClientOptionsBuilderWebSocketParameters? webSocketParameters = null,
        MqttClientWebSocketProxyOptions? proxyOptions = null,
        SystemCancellationToken? cancellationToken = null)
        : base(brokerAddress: brokerAddress,
            port: port,
            clientId: clientId,
            userName: userName,
            password: password,
            useTls: useTls,
            scadaHostIdentifier: scadaHostIdentifier,
            reconnectInterval: reconnectInterval,
            getTlsParameters: getTlsParameters,
            webSocketParameters: webSocketParameters,
            proxyOptions: proxyOptions)
    {
        this.GroupIdentifier = groupIdentifier;
        this.EdgeNodeIdentifier = edgeNodeIdentifier;
        this.CancellationToken = cancellationToken ?? SystemCancellationToken.None;
    }

    /// <summary>
    /// Gets or sets the group identifier.
    /// </summary>
    [DefaultValue(DefaultGroupIdentifier)]
    public string GroupIdentifier { get; set; } = DefaultGroupIdentifier;

    /// <summary>
    /// Gets or sets the edge node identifier.
    /// </summary>
    [DefaultValue(DefaultEdgeNodeIdentifier)]
    public string EdgeNodeIdentifier { get; set; } = DefaultEdgeNodeIdentifier;

    /// <summary>
    /// Gets or sets a value indicating whether to add session numbers to data messages or not.
    /// </summary>
    [DefaultValue(DefaultAddSessionNumberToDataMessages)]
    public bool AddSessionNumberToDataMessages { get; set; } = DefaultAddSessionNumberToDataMessages;

    /// <summary>
    /// Gets or sets a value indicating whether to publish known device metrics on reconnect or not.
    /// </summary>
    [DefaultValue(DefaultPublishKnownDeviceMetricsOnReconnect)]
    public bool PublishKnownDeviceMetricsOnReconnect { get; set; } = DefaultPublishKnownDeviceMetricsOnReconnect;

    /// <summary>
    /// Gets or sets the cancellation token.
    /// </summary>
    [JsonIgnore]
    [XmlIgnore]
    [Browsable(false)]
    public SystemCancellationToken? CancellationToken { get; set; }
}<|MERGE_RESOLUTION|>--- conflicted
+++ resolved
@@ -72,13 +72,8 @@
         bool useTls = DefaultUseTls,
         string scadaHostIdentifier = DefaultScadaHostIdentifier,
         string groupIdentifier = DefaultGroupIdentifier,
-<<<<<<< HEAD
-        string edgeNodeIdentifier = DefaultNodeIdentifier,
+        string edgeNodeIdentifier = DefaultEdgeNodeIdentifier,
         GetTlsParametersDelegate? getTlsParameters = null,
-=======
-        string edgeNodeIdentifier = DefaultEdgeNodeIdentifier,
-        MqttClientOptionsBuilderTlsParameters? tlsParameters = null,
->>>>>>> 05b1c811
         MqttClientOptionsBuilderWebSocketParameters? webSocketParameters = null,
         MqttClientWebSocketProxyOptions? proxyOptions = null)
         : this(brokerAddress, port, clientId, userName, password, useTls, scadaHostIdentifier,
