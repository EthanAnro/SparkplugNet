--- conflicted
+++ resolved
@@ -9,13 +9,10 @@
 
 namespace SparkplugNet.Core.Application;
 
-<<<<<<< HEAD
 using Newtonsoft.Json;
 using System.Xml.Serialization;
 
-=======
 /// <inheritdoc cref="SparkplugBaseOptions"/>
->>>>>>> 05b1c811
 /// <summary>
 /// A class that contains the Sparkplug application options.
 /// </summary>
@@ -48,17 +45,10 @@
     /// <param name="clientId">The client identifier.</param>
     /// <param name="userName">The name of the user.</param>
     /// <param name="password">The password.</param>
-<<<<<<< HEAD
-    /// <param name="useTls">if set to <c>true</c> [use TLS].</param>
-    /// <param name="scadaHostIdentifier">The scada host identifier.</param>
-    /// <param name="isPrimaryApplication">if set to <c>true</c> [is primary application].</param>
-    /// <param name="getTlsParameters">The delegate to provide TLS parameters.</param>
-=======
     /// <param name="useTls">A value indicating whether TLS is used or not.</param>
     /// <param name="scadaHostIdentifier">The SCADA host identifier.</param>
     /// <param name="isPrimaryApplication">A value indicating whether the application is a primary application or not.</param>
-    /// <param name="tlsParameters">The TLS parameters.</param>
->>>>>>> 05b1c811
+    /// <param name="getTlsParameters">The delegate to provide TLS parameters.</param>
     /// <param name="webSocketParameters">The web socket parameters.</param>
     /// <param name="proxyOptions">The proxy options.</param>
     /// <seealso cref="SparkplugBaseOptions"/>
@@ -101,7 +91,6 @@
     /// <param name="cancellationToken">The cancellation token.</param>
     /// <seealso cref="SparkplugBaseOptions"/>
     public SparkplugApplicationOptions(
-<<<<<<< HEAD
     string brokerAddress,
     int port,
     string clientId,
@@ -121,27 +110,6 @@
           webSocketParameters: webSocketParameters,
           proxyOptions: proxyOptions,
           cancellationToken: cancellationToken)
-=======
-        string brokerAddress,
-        int port,
-        string clientId,
-        string userName,
-        string password,
-        bool useTls,
-        string scadaHostIdentifier,
-        TimeSpan reconnectInterval,
-        bool isPrimaryApplication = false,
-        MqttClientOptionsBuilderWebSocketParameters? webSocketParameters = null,
-        MqttClientWebSocketProxyOptions? proxyOptions = null,
-        SystemCancellationToken? cancellationToken = null)
-        : this(brokerAddress, port, clientId, userName, password, useTls, scadaHostIdentifier,
-            reconnectInterval: reconnectInterval,
-            isPrimaryApplication: isPrimaryApplication,
-            tlsParameters: null,
-            webSocketParameters: webSocketParameters,
-            proxyOptions: proxyOptions,
-            cancellationToken: cancellationToken)
->>>>>>> 05b1c811
     {
     }
 
@@ -157,13 +125,8 @@
     /// <param name="useTls">A value indicating whether TLS is used or not.</param>
     /// <param name="scadaHostIdentifier">The SCADA host identifier.</param>
     /// <param name="reconnectInterval">The reconnect interval.</param>
-<<<<<<< HEAD
-    /// <param name="isPrimaryApplication">if set to <c>true</c> [is primary application].</param>
+    /// <param name="isPrimaryApplication">A value indicating whether the application is a primary application or not.</param>
     /// <param name="getTlsParameters">The delegate to TLS parameters.</param>
-=======
-    /// <param name="isPrimaryApplication">A value indicating whether the application is a primary application or not.</param>
-    /// <param name="tlsParameters">The TLS parameters.</param>
->>>>>>> 05b1c811
     /// <param name="webSocketParameters">The web socket parameters.</param>
     /// <param name="proxyOptions">The proxy options.</param>
     /// <param name="cancellationToken">The cancellation token.</param>
